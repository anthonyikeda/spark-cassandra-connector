--- conflicted
+++ resolved
@@ -1,13 +1,11 @@
-<<<<<<< HEAD
 1.3.x (unreleased)
  * Removed use of Thrift describe_ring and replaced it with native Java Driver
    support for fetching TokenRanges (SPARKC-93)
 
 ********************************************************************************
-=======
+
  * Removed conversion method rom WriteOption which accepted object of Duration type 
    from Spark Streaming (SPARKC-106)
->>>>>>> 5e8bee89
 
 1.2.0 RC 3
  * Select aliases are no longer ignored in CassandraRow objects (SPARKC-109)
