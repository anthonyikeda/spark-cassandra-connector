--- conflicted
+++ resolved
@@ -1,3 +1,5 @@
+ * Cross cluster table join and write for Spark SQL (SPARKC-73)
+
 1.2.0 rc 1
  * More Spark SQL predicate push (SPARKC-72)
  * Fixed some Java API problems and refactored its internals (SPARKC-77)
@@ -11,12 +13,8 @@
    - Renamed batch grouping key option "all" to "none".
  * Error out on invalid config properties (SPARKC-90)
  * Set Java driver version to 2.1.5 and Cassandra to 2.1.3 (SPARKC-92)
-<<<<<<< HEAD
- * Cross cluster table join and write for Spark SQL (SPARKC-73)
-=======
  * Moved Spark streaming related methods from CassandraJavaUtil to CassandraStreamingJavaUtil 
    (SPARKC-80)
->>>>>>> b7fbe5ba
 
 1.2.0 alpha 3
  * Exposed spanBy and spanByKey in Java API (SPARKC-39)
