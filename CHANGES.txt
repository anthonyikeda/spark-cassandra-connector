--- conflicted
+++ resolved
@@ -1,16 +1,11 @@
-<<<<<<< HEAD
 1.3.x (unreleased)
  * Removed use of Thrift describe_ring and replaced it with native Java Driver
    support for fetching TokenRanges (SPARKC-93)
 
 ********************************************************************************
 
-1.2.0 (unreleased)
- * Removed conversion method rom WriteOption which accepted object of Duration type
-=======
 1.2.0
  * Removed conversion method rom WriteOption which accepted object of Duration type 
->>>>>>> ab652d5b
    from Spark Streaming (SPARKC-106)
  * Fixed compilation warnings (SPARKC-76)
  * Fixed ScalaDoc warnings (SPARKC-119)
